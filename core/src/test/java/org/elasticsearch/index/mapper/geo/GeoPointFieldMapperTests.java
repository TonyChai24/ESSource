/*
 * Licensed to Elasticsearch under one or more contributor
 * license agreements. See the NOTICE file distributed with
 * this work for additional information regarding copyright
 * ownership. Elasticsearch licenses this file to you under
 * the Apache License, Version 2.0 (the "License"); you may
 * not use this file except in compliance with the License.
 * You may obtain a copy of the License at
 *
 *    http://www.apache.org/licenses/LICENSE-2.0
 *
 * Unless required by applicable law or agreed to in writing,
 * software distributed under the License is distributed on an
 * "AS IS" BASIS, WITHOUT WARRANTIES OR CONDITIONS OF ANY
 * KIND, either express or implied.  See the License for the
 * specific language governing permissions and limitations
 * under the License.
 */
package org.elasticsearch.index.mapper.geo;

<<<<<<< HEAD
import org.apache.lucene.document.GeoPointField;
import org.apache.lucene.util.GeoUtils;
import org.apache.lucene.util.GeoHashUtils;
import org.elasticsearch.common.geo.GeoPoint;
=======
import org.elasticsearch.Version;
import org.elasticsearch.cluster.metadata.IndexMetaData;
import org.elasticsearch.common.geo.GeoHashUtils;
import org.elasticsearch.common.settings.Settings;
>>>>>>> ee227efc
import org.elasticsearch.common.xcontent.XContentFactory;
import org.elasticsearch.index.mapper.DocumentMapper;
import org.elasticsearch.index.mapper.DocumentMapperParser;
import org.elasticsearch.index.mapper.MapperParsingException;
import org.elasticsearch.index.mapper.MergeResult;
import org.elasticsearch.index.mapper.ParsedDocument;
import org.elasticsearch.test.ESSingleNodeTestCase;
import org.elasticsearch.test.VersionUtils;
import org.junit.Test;

import java.util.ArrayList;
import java.util.Arrays;

import static org.hamcrest.Matchers.*;
import static org.hamcrest.Matchers.is;
import static org.hamcrest.Matchers.nullValue;

public class GeoPointFieldMapperTests extends ESSingleNodeTestCase {
    @Test
    public void testLatLonValues() throws Exception {
        String mapping = XContentFactory.jsonBuilder().startObject().startObject("type")
                .startObject("properties").startObject("point").field("type", "geo_point").field("lat_lon", true).endObject().endObject()
                .endObject().endObject().string();

        DocumentMapper defaultMapper = createIndex("test").mapperService().documentMapperParser().parse(mapping);

        ParsedDocument doc = defaultMapper.parse("test", "type", "1", XContentFactory.jsonBuilder()
                .startObject()
                .startObject("point").field("lat", 1.2).field("lon", 1.3).endObject()
                .endObject()
                .bytes());

        assertThat(doc.rootDoc().getField("point.lat"), notNullValue());
        // TODO should these be stored?
        assertThat(doc.rootDoc().getField("point.lat").fieldType().stored(), is(true));
        assertThat(doc.rootDoc().getField("point.lon"), notNullValue());
        assertThat(doc.rootDoc().getField("point.lon").fieldType().stored(), is(true));
        assertThat(doc.rootDoc().getField("point.geohash"), nullValue());
        final long hash = GeoUtils.mortonHash(1.3, 1.2);
        assertThat(Long.parseLong(doc.rootDoc().get("point")), equalTo(hash));
    }

    @Test
    public void testLatLonValuesWithGeohash() throws Exception {
        String mapping = XContentFactory.jsonBuilder().startObject().startObject("type")
                .startObject("properties").startObject("point").field("type", "geo_point").field("lat_lon", true).field("geohash", true).endObject().endObject()
                .endObject().endObject().string();

        DocumentMapper defaultMapper = createIndex("test").mapperService().documentMapperParser().parse(mapping);

        ParsedDocument doc = defaultMapper.parse("test", "type", "1", XContentFactory.jsonBuilder()
                .startObject()
                .startObject("point").field("lat", 1.2).field("lon", 1.3).endObject()
                .endObject()
                .bytes());

        assertThat(doc.rootDoc().getField("point.lat"), notNullValue());
        assertThat(doc.rootDoc().getField("point.lon"), notNullValue());
        assertThat(doc.rootDoc().get("point.geohash"), equalTo(GeoHashUtils.stringEncode(1.3, 1.2)));
    }

    @Test
    public void testLatLonInOneValueWithGeohash() throws Exception {
        String mapping = XContentFactory.jsonBuilder().startObject().startObject("type")
                .startObject("properties").startObject("point").field("type", "geo_point").field("geohash", true).endObject().endObject()
                .endObject().endObject().string();

        DocumentMapper defaultMapper = createIndex("test").mapperService().documentMapperParser().parse(mapping);

        ParsedDocument doc = defaultMapper.parse("test", "type", "1", XContentFactory.jsonBuilder()
                .startObject()
                .field("point", "1.2,1.3")
                .endObject()
                .bytes());

        GeoPointField geoPointField = (GeoPointField)(doc.rootDoc().getField("point"));
        assertThat(geoPointField, notNullValue());
        assertThat(geoPointField.getLon(), closeTo(1.3, GeoUtils.TOLERANCE));
        assertThat(geoPointField.getLat(), closeTo(1.2, GeoUtils.TOLERANCE));
        assertThat(doc.rootDoc().get("point.geohash"), equalTo(GeoHashUtils.stringEncode(1.3, 1.2)));
    }

    @Test
    public void testGeoHashIndexValue() throws Exception {
        String mapping = XContentFactory.jsonBuilder().startObject().startObject("type")
                .startObject("properties").startObject("point").field("type", "geo_point").field("lat_lon", true).field("geohash", true).endObject().endObject()
                .endObject().endObject().string();

        DocumentMapper defaultMapper = createIndex("test").mapperService().documentMapperParser().parse(mapping);

        ParsedDocument doc = defaultMapper.parse("test", "type", "1", XContentFactory.jsonBuilder()
                .startObject()
                .field("point", GeoHashUtils.stringEncode(1.3, 1.2))
                .endObject()
                .bytes());

        assertThat(doc.rootDoc().getField("point.lat"), notNullValue());
        assertThat(doc.rootDoc().getField("point.lon"), notNullValue());
        assertThat(doc.rootDoc().get("point.geohash"), equalTo(GeoHashUtils.stringEncode(1.3, 1.2)));
    }

    @Test
    public void testGeoHashValue() throws Exception {
        String mapping = XContentFactory.jsonBuilder().startObject().startObject("type")
                .startObject("properties").startObject("point").field("type", "geo_point").endObject().endObject()
                .endObject().endObject().string();

        DocumentMapper defaultMapper = createIndex("test").mapperService().documentMapperParser().parse(mapping);

        ParsedDocument doc = defaultMapper.parse("test", "type", "1", XContentFactory.jsonBuilder()
                .startObject()
                .field("point", GeoHashUtils.stringEncode(1.3, 1.2))
                .endObject()
                .bytes());
        GeoPoint pt = new GeoPoint(doc.rootDoc().getField("point"));

        assertThat(pt, notNullValue());
        assertThat(pt.getLon(), closeTo(1.3, GeoUtils.TOLERANCE));
        assertThat(pt.getLat(), closeTo(1.2, GeoUtils.TOLERANCE));
    }

    @Test
    public void testNormalizeLatLonValuesDefault() throws Exception {
        // default to normalize
        String mapping = XContentFactory.jsonBuilder().startObject().startObject("type")
<<<<<<< HEAD
                .startObject("properties").startObject("point").field("type", "geo_point").field("ignore_malformed", true).endObject()
                .endObject().endObject().endObject().string();
=======
                .startObject("properties").startObject("point").field("type", "geo_point").field("coerce", true)
                        .field("ignore_malformed", true).endObject().endObject()
                .endObject().endObject().string();
>>>>>>> ee227efc

        DocumentMapper defaultMapper = createIndex("test").mapperService().documentMapperParser().parse(mapping);

        ParsedDocument doc = defaultMapper.parse("test", "type", "1", XContentFactory.jsonBuilder()
                .startObject()
                .startObject("point").field("lat", 91).field("lon", 181).endObject()
                .endObject()
                .bytes());

        long hash = GeoUtils.mortonHash(1.0, 89.0);
        assertThat(Long.parseLong(doc.rootDoc().get("point")), equalTo(hash));

        doc = defaultMapper.parse("test", "type", "1", XContentFactory.jsonBuilder()
                .startObject()
                .startObject("point").field("lat", -91).field("lon", -181).endObject()
                .endObject()
                .bytes());

        hash = GeoUtils.mortonHash(-1.0, -89.0);
        assertThat(Long.parseLong(doc.rootDoc().get("point")), equalTo(hash));

        doc = defaultMapper.parse("test", "type", "1", XContentFactory.jsonBuilder()
                .startObject()
                .startObject("point").field("lat", 181).field("lon", 361).endObject()
                .endObject()
                .bytes());

        hash = GeoUtils.mortonHash(-179.0, -1.0);
        assertThat(Long.parseLong(doc.rootDoc().get("point")), equalTo(hash));
    }

    @Test
    public void testValidateLatLonValues() throws Exception {
        String mapping = XContentFactory.jsonBuilder().startObject().startObject("type")
<<<<<<< HEAD
                .startObject("properties").startObject("point").field("type", "geo_point").field("lat_lon", true).endObject().endObject()
=======
                .startObject("properties").startObject("point").field("type", "geo_point").field("lat_lon", true).field("coerce", false)
                .field("ignore_malformed", false).endObject().endObject()
>>>>>>> ee227efc
                .endObject().endObject().string();

        DocumentMapper defaultMapper = createIndex("test").mapperService().documentMapperParser().parse(mapping);


        ParsedDocument doc = defaultMapper.parse("test", "type", "1", XContentFactory.jsonBuilder()
                .startObject()
                .startObject("point").field("lat", 90).field("lon", 1.3).endObject()
                .endObject()
                .bytes());

        try {
            defaultMapper.parse("test", "type", "1", XContentFactory.jsonBuilder()
                    .startObject()
                    .startObject("point").field("lat", -91).field("lon", 1.3).endObject()
                    .endObject()
                    .bytes());
            fail();
        } catch (MapperParsingException e) {

        }

        try {
            defaultMapper.parse("test", "type", "1", XContentFactory.jsonBuilder()
                    .startObject()
                    .startObject("point").field("lat", 91).field("lon", 1.3).endObject()
                    .endObject()
                    .bytes());
            fail();
        } catch (MapperParsingException e) {

        }

        try {
            defaultMapper.parse("test", "type", "1", XContentFactory.jsonBuilder()
                    .startObject()
                    .startObject("point").field("lat", 1.2).field("lon", -181).endObject()
                    .endObject()
                    .bytes());
            fail();
        } catch (MapperParsingException e) {

        }

        try {
            defaultMapper.parse("test", "type", "1", XContentFactory.jsonBuilder()
                    .startObject()
                    .startObject("point").field("lat", 1.2).field("lon", 181).endObject()
                    .endObject()
                    .bytes());
            fail();
        } catch (MapperParsingException e) {

        }
    }

    @Test
    public void testNoValidateLatLonValues() throws Exception {
        String mapping = XContentFactory.jsonBuilder().startObject().startObject("type")
<<<<<<< HEAD
                .startObject("properties").startObject("point").field("type", "geo_point").field("lat_lon", true)
                .field("ignore_malformed", true).endObject().endObject().endObject().endObject().string();
=======
                .startObject("properties").startObject("point").field("type", "geo_point").field("lat_lon", true).field("coerce", false)
                .field("ignore_malformed", true).endObject().endObject()
                .endObject().endObject().string();
>>>>>>> ee227efc

        DocumentMapper defaultMapper = createIndex("test").mapperService().documentMapperParser().parse(mapping);


        ParsedDocument doc = defaultMapper.parse("test", "type", "1", XContentFactory.jsonBuilder()
                .startObject()
                .startObject("point").field("lat", 90).field("lon", 1.3).endObject()
                .endObject()
                .bytes());

        defaultMapper.parse("test", "type", "1", XContentFactory.jsonBuilder()
                .startObject()
                .startObject("point").field("lat", -91).field("lon", 1.3).endObject()
                .endObject()
                .bytes());

        defaultMapper.parse("test", "type", "1", XContentFactory.jsonBuilder()
                .startObject()
                .startObject("point").field("lat", 91).field("lon", 1.3).endObject()
                .endObject()
                .bytes());

        defaultMapper.parse("test", "type", "1", XContentFactory.jsonBuilder()
                .startObject()
                .startObject("point").field("lat", 1.2).field("lon", -181).endObject()
                .endObject()
                .bytes());

        defaultMapper.parse("test", "type", "1", XContentFactory.jsonBuilder()
                .startObject()
                .startObject("point").field("lat", 1.2).field("lon", 181).endObject()
                .endObject()
                .bytes());
    }

    @Test
    public void testLatLonValuesStored() throws Exception {
        String mapping = XContentFactory.jsonBuilder().startObject().startObject("type")
                .startObject("properties").startObject("point").field("type", "geo_point").field("lat_lon", true).field("store", "yes").endObject().endObject()
                .endObject().endObject().string();

        DocumentMapper defaultMapper = createIndex("test").mapperService().documentMapperParser().parse(mapping);

        ParsedDocument doc = defaultMapper.parse("test", "type", "1", XContentFactory.jsonBuilder()
                .startObject()
                .startObject("point").field("lat", 1.2).field("lon", 1.3).endObject()
                .endObject()
                .bytes());

        assertThat(doc.rootDoc().getField("point.lat"), notNullValue());
        assertThat(doc.rootDoc().getField("point.lat").numericValue().doubleValue(), equalTo(1.2));
        assertThat(doc.rootDoc().getField("point.lon"), notNullValue());
        assertThat(doc.rootDoc().getField("point.lon").numericValue().doubleValue(), equalTo(1.3));
        assertThat(doc.rootDoc().getField("point.geohash"), nullValue());
        final long hash = GeoUtils.mortonHash(1.3, 1.2);
        assertThat(Long.parseLong(doc.rootDoc().get("point")), equalTo(hash));
    }

    @Test
    public void testArrayLatLonValues() throws Exception {
        String mapping = XContentFactory.jsonBuilder().startObject().startObject("type")
                .startObject("properties").startObject("point").field("type", "geo_point").field("lat_lon", true).field("store", "yes").endObject().endObject()
                .endObject().endObject().string();

        DocumentMapper defaultMapper = createIndex("test").mapperService().documentMapperParser().parse(mapping);

        ParsedDocument doc = defaultMapper.parse("test", "type", "1", XContentFactory.jsonBuilder()
                .startObject()
                .startArray("point")
                .startObject().field("lat", 1.2).field("lon", 1.3).endObject()
                .startObject().field("lat", 1.4).field("lon", 1.5).endObject()
                .endArray()
                .endObject()
                .bytes());

        assertThat(doc.rootDoc().getFields("point.lat").length, equalTo(2));
        assertThat(doc.rootDoc().getFields("point.lon").length, equalTo(2));
        assertThat(doc.rootDoc().getFields("point.lat")[0].numericValue().doubleValue(), equalTo(1.2));
        assertThat(doc.rootDoc().getFields("point.lon")[0].numericValue().doubleValue(), equalTo(1.3));
        long hash = GeoUtils.mortonHash(1.3, 1.2);
        assertThat(Long.parseLong(doc.rootDoc().getFields("point")[0].stringValue()), equalTo(hash));
        assertThat(doc.rootDoc().getFields("point.lat")[1].numericValue().doubleValue(), equalTo(1.4));
        assertThat(doc.rootDoc().getFields("point.lon")[1].numericValue().doubleValue(), equalTo(1.5));
        hash = GeoUtils.mortonHash(1.5, 1.4);
        assertThat(Long.parseLong(doc.rootDoc().getFields("point")[1].stringValue()), equalTo(hash));
    }

    @Test
    public void testLatLonInOneValue() throws Exception {
        String mapping = XContentFactory.jsonBuilder().startObject().startObject("type")
                .startObject("properties").startObject("point").field("type", "geo_point").field("lat_lon", true).endObject().endObject()
                .endObject().endObject().string();

        DocumentMapper defaultMapper = createIndex("test").mapperService().documentMapperParser().parse(mapping);

        ParsedDocument doc = defaultMapper.parse("test", "type", "1", XContentFactory.jsonBuilder()
                .startObject()
                .field("point", "1.2,1.3")
                .endObject()
                .bytes());

        assertThat(doc.rootDoc().getField("point.lat"), notNullValue());
        assertThat(doc.rootDoc().getField("point.lon"), notNullValue());
        assertThat(Long.parseLong(doc.rootDoc().get("point")), equalTo(GeoUtils.mortonHash(1.3, 1.2)));
    }

    @Test
    public void testLatLonInOneValueStored() throws Exception {
        String mapping = XContentFactory.jsonBuilder().startObject().startObject("type")
                .startObject("properties").startObject("point").field("type", "geo_point").field("lat_lon", true).field("store", "yes").endObject().endObject()
                .endObject().endObject().string();

        DocumentMapper defaultMapper = createIndex("test").mapperService().documentMapperParser().parse(mapping);

        ParsedDocument doc = defaultMapper.parse("test", "type", "1", XContentFactory.jsonBuilder()
                .startObject()
                .field("point", "1.2,1.3")
                .endObject()
                .bytes());

        assertThat(doc.rootDoc().getField("point.lat"), notNullValue());
        assertThat(doc.rootDoc().getField("point.lat").numericValue().doubleValue(), equalTo(1.2));
        assertThat(doc.rootDoc().getField("point.lon"), notNullValue());
        assertThat(doc.rootDoc().getField("point.lon").numericValue().doubleValue(), equalTo(1.3));
        assertThat(Long.parseLong(doc.rootDoc().get("point")), equalTo(GeoUtils.mortonHash(1.3, 1.2)));
    }

    @Test
    public void testLatLonInOneValueArray() throws Exception {
        String mapping = XContentFactory.jsonBuilder().startObject().startObject("type")
                .startObject("properties").startObject("point").field("type", "geo_point").field("lat_lon", true).field("store", "yes").endObject().endObject()
                .endObject().endObject().string();

        DocumentMapper defaultMapper = createIndex("test").mapperService().documentMapperParser().parse(mapping);

        ParsedDocument doc = defaultMapper.parse("test", "type", "1", XContentFactory.jsonBuilder()
                .startObject()
                .startArray("point")
                .value("1.2,1.3")
                .value("1.4,1.5")
                .endArray()
                .endObject()
                .bytes());

        assertThat(doc.rootDoc().getFields("point.lat").length, equalTo(2));
        assertThat(doc.rootDoc().getFields("point.lon").length, equalTo(2));
        long hash = GeoUtils.mortonHash(1.3, 1.2);
        assertThat(doc.rootDoc().getFields("point.lat")[0].numericValue().doubleValue(), equalTo(1.2));
        assertThat(doc.rootDoc().getFields("point.lon")[0].numericValue().doubleValue(), equalTo(1.3));
        assertThat(Long.parseLong(doc.rootDoc().getFields("point")[0].stringValue()), equalTo(hash));
        assertThat(doc.rootDoc().getFields("point.lat")[1].numericValue().doubleValue(), equalTo(1.4));
        assertThat(doc.rootDoc().getFields("point.lon")[1].numericValue().doubleValue(), equalTo(1.5));
        hash = GeoUtils.mortonHash(1.5, 1.4);
        assertThat(Long.parseLong(doc.rootDoc().getFields("point")[1].stringValue()), equalTo(hash));
    }

    @Test
    public void testLonLatArray() throws Exception {
        String mapping = XContentFactory.jsonBuilder().startObject().startObject("type")
                .startObject("properties").startObject("point").field("type", "geo_point").field("lat_lon", true).endObject().endObject()
                .endObject().endObject().string();

        DocumentMapper defaultMapper = createIndex("test").mapperService().documentMapperParser().parse(mapping);

        ParsedDocument doc = defaultMapper.parse("test", "type", "1", XContentFactory.jsonBuilder()
                .startObject()
                .startArray("point").value(1.3).value(1.2).endArray()
                .endObject()
                .bytes());

        assertThat(doc.rootDoc().getField("point.lat"), notNullValue());
        assertThat(doc.rootDoc().getField("point.lon"), notNullValue());
        final long hash = GeoUtils.mortonHash(1.3, 1.2);
        assertThat(Long.parseLong(doc.rootDoc().get("point")), equalTo(hash));
    }

    @Test
    public void testLonLatArrayDynamic() throws Exception {
        String mapping = XContentFactory.jsonBuilder().startObject().startObject("type")
                .startArray("dynamic_templates").startObject()
                .startObject("point").field("match", "point*").startObject("mapping").field("type", "geo_point").field("lat_lon", true).endObject().endObject()
                .endObject().endArray()
                .endObject().endObject().string();

        DocumentMapper defaultMapper = createIndex("test").mapperService().documentMapperParser().parse(mapping);

        ParsedDocument doc = defaultMapper.parse("test", "type", "1", XContentFactory.jsonBuilder()
                .startObject()
                .startArray("point").value(1.3).value(1.2).endArray()
                .endObject()
                .bytes());

        assertThat(doc.rootDoc().getField("point.lat"), notNullValue());
        assertThat(doc.rootDoc().getField("point.lon"), notNullValue());
        final long hash = GeoUtils.mortonHash(1.3, 1.2);
        assertThat(Long.parseLong(doc.rootDoc().get("point")), equalTo(hash));
    }

    @Test
    public void testLonLatArrayStored() throws Exception {
        String mapping = XContentFactory.jsonBuilder().startObject().startObject("type")
                .startObject("properties").startObject("point").field("type", "geo_point").field("lat_lon", true).field("store", "yes").endObject().endObject()
                .endObject().endObject().string();

        DocumentMapper defaultMapper = createIndex("test").mapperService().documentMapperParser().parse(mapping);

        ParsedDocument doc = defaultMapper.parse("test", "type", "1", XContentFactory.jsonBuilder()
                .startObject()
                .startArray("point").value(1.3).value(1.2).endArray()
                .endObject()
                .bytes());

        assertThat(doc.rootDoc().getField("point.lat"), notNullValue());
        assertThat(doc.rootDoc().getField("point.lat").numericValue().doubleValue(), equalTo(1.2));
        assertThat(doc.rootDoc().getField("point.lon"), notNullValue());
        assertThat(doc.rootDoc().getField("point.lon").numericValue().doubleValue(), equalTo(1.3));
        final long hash = GeoUtils.mortonHash(1.3, 1.2);
        assertThat(Long.parseLong(doc.rootDoc().get("point")), equalTo(hash));
    }

    @Test
    public void testLonLatArrayArrayStored() throws Exception {
        String mapping = XContentFactory.jsonBuilder().startObject().startObject("type")
                .startObject("properties").startObject("point").field("type", "geo_point").field("lat_lon", true).field("store", "yes").endObject().endObject()
                .endObject().endObject().string();

        DocumentMapper defaultMapper = createIndex("test").mapperService().documentMapperParser().parse(mapping);

        ParsedDocument doc = defaultMapper.parse("test", "type", "1", XContentFactory.jsonBuilder()
                .startObject()
                .startArray("point")
                .startArray().value(1.3).value(1.2).endArray()
                .startArray().value(1.5).value(1.4).endArray()
                .endArray()
                .endObject()
                .bytes());

        assertThat(doc.rootDoc().getFields("point.lat").length, equalTo(2));
        assertThat(doc.rootDoc().getFields("point.lon").length, equalTo(2));
        assertThat(doc.rootDoc().getFields("point.lat")[0].numericValue().doubleValue(), equalTo(1.2));
        assertThat(doc.rootDoc().getFields("point.lon")[0].numericValue().doubleValue(), equalTo(1.3));
        long hash = GeoUtils.mortonHash(1.3, 1.2);
        assertThat(Long.parseLong(doc.rootDoc().getFields("point")[0].stringValue()), equalTo(hash));
        assertThat(doc.rootDoc().getFields("point.lat")[1].numericValue().doubleValue(), equalTo(1.4));
        assertThat(doc.rootDoc().getFields("point.lon")[1].numericValue().doubleValue(), equalTo(1.5));
        hash = GeoUtils.mortonHash(1.5, 1.4);
        assertThat(Long.parseLong(doc.rootDoc().getFields("point")[1].stringValue()), equalTo(hash));
    }


    /**
     * Test that expected exceptions are thrown when creating a new index with deprecated options
     */
    @Test
    public void testOptionDeprecation() throws Exception {
        DocumentMapperParser parser = createIndex("test").mapperService().documentMapperParser();
        // test deprecation exceptions on newly created indexes
        try {
            String validateMapping = XContentFactory.jsonBuilder().startObject().startObject("type")
                    .startObject("properties").startObject("point").field("type", "geo_point").field("lat_lon", true).field("geohash", true)
                    .field("validate", true).endObject().endObject()
                    .endObject().endObject().string();
            parser.parse(validateMapping);
            fail("process completed successfully when " + MapperParsingException.class.getName() + " expected");
        } catch (MapperParsingException e) {
            assertEquals(e.getMessage(), "Mapping definition for [point] has unsupported parameters:  [validate : true]");
        }

        try {
            String validateMapping = XContentFactory.jsonBuilder().startObject().startObject("type")
                    .startObject("properties").startObject("point").field("type", "geo_point").field("lat_lon", true).field("geohash", true)
                    .field("validate_lat", true).endObject().endObject()
                    .endObject().endObject().string();
            parser.parse(validateMapping);
            fail("process completed successfully when " + MapperParsingException.class.getName() + " expected");
        } catch (MapperParsingException e) {
            assertEquals(e.getMessage(), "Mapping definition for [point] has unsupported parameters:  [validate_lat : true]");
        }

        try {
            String validateMapping = XContentFactory.jsonBuilder().startObject().startObject("type")
                    .startObject("properties").startObject("point").field("type", "geo_point").field("lat_lon", true).field("geohash", true)
                    .field("validate_lon", true).endObject().endObject()
                    .endObject().endObject().string();
            parser.parse(validateMapping);
            fail("process completed successfully when " + MapperParsingException.class.getName() + " expected");
        } catch (MapperParsingException e) {
            assertEquals(e.getMessage(), "Mapping definition for [point] has unsupported parameters:  [validate_lon : true]");
        }

        // test deprecated normalize
        try {
            String normalizeMapping = XContentFactory.jsonBuilder().startObject().startObject("type")
                    .startObject("properties").startObject("point").field("type", "geo_point").field("lat_lon", true).field("geohash", true)
                    .field("normalize", true).endObject().endObject()
                    .endObject().endObject().string();
            parser.parse(normalizeMapping);
            fail("process completed successfully when " + MapperParsingException.class.getName() + " expected");
        } catch (MapperParsingException e) {
            assertEquals(e.getMessage(), "Mapping definition for [point] has unsupported parameters:  [normalize : true]");
        }

        try {
            String normalizeMapping = XContentFactory.jsonBuilder().startObject().startObject("type")
                    .startObject("properties").startObject("point").field("type", "geo_point").field("lat_lon", true).field("geohash", true)
                    .field("normalize_lat", true).endObject().endObject()
                    .endObject().endObject().string();
            parser.parse(normalizeMapping);
            fail("process completed successfully when " + MapperParsingException.class.getName() + " expected");
        } catch (MapperParsingException e) {
            assertEquals(e.getMessage(), "Mapping definition for [point] has unsupported parameters:  [normalize_lat : true]");
        }

        try {
            String normalizeMapping = XContentFactory.jsonBuilder().startObject().startObject("type")
                    .startObject("properties").startObject("point").field("type", "geo_point").field("lat_lon", true).field("geohash", true)
                    .field("normalize_lon", true).endObject().endObject()
                    .endObject().endObject().string();
            parser.parse(normalizeMapping);
            fail("process completed successfully when " + MapperParsingException.class.getName() + " expected");
        } catch (MapperParsingException e) {
            assertEquals(e.getMessage(), "Mapping definition for [point] has unsupported parameters:  [normalize_lon : true]");
        }
    }

    /**
     * Test backward compatibility
     */
    @Test
    public void testBackwardCompatibleOptions() throws Exception {
        // backward compatibility testing
        Settings settings = Settings.settingsBuilder().put(IndexMetaData.SETTING_VERSION_CREATED, VersionUtils.randomVersionBetween(random(), Version.V_1_0_0,
                Version.V_1_7_1)).build();

        // validate
        DocumentMapperParser parser = createIndex("test", settings).mapperService().documentMapperParser();
        String mapping = XContentFactory.jsonBuilder().startObject().startObject("type")
                .startObject("properties").startObject("point").field("type", "geo_point").field("lat_lon", true).field("geohash", true)
                .field("validate", false).endObject().endObject()
                .endObject().endObject().string();
        parser.parse(mapping);
        assertThat(parser.parse(mapping).mapping().toString(), containsString("\"ignore_malformed\":true"));

        mapping = XContentFactory.jsonBuilder().startObject().startObject("type")
                .startObject("properties").startObject("point").field("type", "geo_point").field("lat_lon", true).field("geohash", true)
                .field("validate_lat", false).endObject().endObject()
                .endObject().endObject().string();
        parser.parse(mapping);
        assertThat(parser.parse(mapping).mapping().toString(), containsString("\"ignore_malformed\":true"));

        mapping = XContentFactory.jsonBuilder().startObject().startObject("type")
                .startObject("properties").startObject("point").field("type", "geo_point").field("lat_lon", true).field("geohash", true)
                .field("validate_lon", false).endObject().endObject()
                .endObject().endObject().string();
        parser.parse(mapping);
        assertThat(parser.parse(mapping).mapping().toString(), containsString("\"ignore_malformed\":true"));

        // normalize
        mapping = XContentFactory.jsonBuilder().startObject().startObject("type")
                .startObject("properties").startObject("point").field("type", "geo_point").field("lat_lon", true).field("geohash", true)
                .field("normalize", true).endObject().endObject()
                .endObject().endObject().string();
        parser.parse(mapping);
        assertThat(parser.parse(mapping).mapping().toString(), containsString("\"coerce\":true"));

        mapping = XContentFactory.jsonBuilder().startObject().startObject("type")
                .startObject("properties").startObject("point").field("type", "geo_point").field("lat_lon", true).field("geohash", true)
                .field("normalize_lat", true).endObject().endObject()
                .endObject().endObject().string();
        parser.parse(mapping);
        assertThat(parser.parse(mapping).mapping().toString(), containsString("\"coerce\":true"));

        mapping = XContentFactory.jsonBuilder().startObject().startObject("type")
                .startObject("properties").startObject("point").field("type", "geo_point").field("lat_lon", true).field("geohash", true)
                .field("normalize_lon", true).endObject().endObject()
                .endObject().endObject().string();
        parser.parse(mapping);
        assertThat(parser.parse(mapping).mapping().toString(), containsString("\"coerce\":true"));
    }

    @Test
    public void testGeoPointMapperMerge() throws Exception {
        String stage1Mapping = XContentFactory.jsonBuilder().startObject().startObject("type")
<<<<<<< HEAD
                .startObject("properties").startObject("point").field("type", "geo_point").field("geohash", true)
=======
                .startObject("properties").startObject("point").field("type", "geo_point").field("lat_lon", true).field("geohash", true)
>>>>>>> ee227efc
                .field("ignore_malformed", true).endObject().endObject()
                .endObject().endObject().string();
        DocumentMapperParser parser = createIndex("test").mapperService().documentMapperParser();
        DocumentMapper stage1 = parser.parse(stage1Mapping);
        String stage2Mapping = XContentFactory.jsonBuilder().startObject().startObject("type")
<<<<<<< HEAD
                .startObject("properties").startObject("point").field("type", "geo_point").field("geohash", false)
=======
                .startObject("properties").startObject("point").field("type", "geo_point").field("lat_lon", false).field("geohash", true)
>>>>>>> ee227efc
                .field("ignore_malformed", false).endObject().endObject()
                .endObject().endObject().string();
        DocumentMapper stage2 = parser.parse(stage2Mapping);

        MergeResult mergeResult = stage1.merge(stage2.mapping(), false, false);
        assertThat(mergeResult.hasConflicts(), equalTo(true));
        assertThat(mergeResult.buildConflicts().length, equalTo(1));
        // todo better way of checking conflict?
<<<<<<< HEAD
        assertThat("mapper [point] has different geohash", isIn(new ArrayList<>(Arrays.asList(mergeResult.buildConflicts()))));

        // correct mapping and ensure no failures
        stage2Mapping = XContentFactory.jsonBuilder().startObject().startObject("type")
                .startObject("properties").startObject("point").field("type", "geo_point").field("geohash", true)
=======
        assertThat("mapper [point] has different lat_lon", isIn(new ArrayList<>(Arrays.asList(mergeResult.buildConflicts()))));

        // correct mapping and ensure no failures
        stage2Mapping = XContentFactory.jsonBuilder().startObject().startObject("type")
                .startObject("properties").startObject("point").field("type", "geo_point").field("lat_lon", true).field("geohash", true)
>>>>>>> ee227efc
                .field("ignore_malformed", true).endObject().endObject()
                .endObject().endObject().string();
        stage2 = parser.parse(stage2Mapping);
        mergeResult = stage1.merge(stage2.mapping(), false, false);
        assertThat(Arrays.toString(mergeResult.buildConflicts()), mergeResult.hasConflicts(), equalTo(false));
    }
}<|MERGE_RESOLUTION|>--- conflicted
+++ resolved
@@ -18,17 +18,13 @@
  */
 package org.elasticsearch.index.mapper.geo;
 
-<<<<<<< HEAD
 import org.apache.lucene.document.GeoPointField;
+import org.apache.lucene.util.GeoHashUtils;
 import org.apache.lucene.util.GeoUtils;
-import org.apache.lucene.util.GeoHashUtils;
-import org.elasticsearch.common.geo.GeoPoint;
-=======
 import org.elasticsearch.Version;
 import org.elasticsearch.cluster.metadata.IndexMetaData;
-import org.elasticsearch.common.geo.GeoHashUtils;
+import org.elasticsearch.common.geo.GeoPoint;
 import org.elasticsearch.common.settings.Settings;
->>>>>>> ee227efc
 import org.elasticsearch.common.xcontent.XContentFactory;
 import org.elasticsearch.index.mapper.DocumentMapper;
 import org.elasticsearch.index.mapper.DocumentMapperParser;
@@ -43,8 +39,6 @@
 import java.util.Arrays;
 
 import static org.hamcrest.Matchers.*;
-import static org.hamcrest.Matchers.is;
-import static org.hamcrest.Matchers.nullValue;
 
 public class GeoPointFieldMapperTests extends ESSingleNodeTestCase {
     @Test
@@ -154,14 +148,8 @@
     public void testNormalizeLatLonValuesDefault() throws Exception {
         // default to normalize
         String mapping = XContentFactory.jsonBuilder().startObject().startObject("type")
-<<<<<<< HEAD
-                .startObject("properties").startObject("point").field("type", "geo_point").field("ignore_malformed", true).endObject()
-                .endObject().endObject().endObject().string();
-=======
-                .startObject("properties").startObject("point").field("type", "geo_point").field("coerce", true)
-                        .field("ignore_malformed", true).endObject().endObject()
-                .endObject().endObject().string();
->>>>>>> ee227efc
+                .startObject("properties").startObject("point").field("type", "geo_point")
+                .field("ignore_malformed", true).endObject().endObject().endObject().endObject().string();
 
         DocumentMapper defaultMapper = createIndex("test").mapperService().documentMapperParser().parse(mapping);
 
@@ -196,16 +184,10 @@
     @Test
     public void testValidateLatLonValues() throws Exception {
         String mapping = XContentFactory.jsonBuilder().startObject().startObject("type")
-<<<<<<< HEAD
-                .startObject("properties").startObject("point").field("type", "geo_point").field("lat_lon", true).endObject().endObject()
-=======
-                .startObject("properties").startObject("point").field("type", "geo_point").field("lat_lon", true).field("coerce", false)
-                .field("ignore_malformed", false).endObject().endObject()
->>>>>>> ee227efc
-                .endObject().endObject().string();
-
-        DocumentMapper defaultMapper = createIndex("test").mapperService().documentMapperParser().parse(mapping);
-
+                .startObject("properties").startObject("point").field("type", "geo_point").field("lat_lon", true)
+                .field("ignore_malformed", false).endObject().endObject().endObject().endObject().string();
+
+        DocumentMapper defaultMapper = createIndex("test").mapperService().documentMapperParser().parse(mapping);
 
         ParsedDocument doc = defaultMapper.parse("test", "type", "1", XContentFactory.jsonBuilder()
                 .startObject()
@@ -261,17 +243,10 @@
     @Test
     public void testNoValidateLatLonValues() throws Exception {
         String mapping = XContentFactory.jsonBuilder().startObject().startObject("type")
-<<<<<<< HEAD
                 .startObject("properties").startObject("point").field("type", "geo_point").field("lat_lon", true)
                 .field("ignore_malformed", true).endObject().endObject().endObject().endObject().string();
-=======
-                .startObject("properties").startObject("point").field("type", "geo_point").field("lat_lon", true).field("coerce", false)
-                .field("ignore_malformed", true).endObject().endObject()
-                .endObject().endObject().string();
->>>>>>> ee227efc
-
-        DocumentMapper defaultMapper = createIndex("test").mapperService().documentMapperParser().parse(mapping);
-
+
+        DocumentMapper defaultMapper = createIndex("test").mapperService().documentMapperParser().parse(mapping);
 
         ParsedDocument doc = defaultMapper.parse("test", "type", "1", XContentFactory.jsonBuilder()
                 .startObject()
@@ -652,21 +627,13 @@
     @Test
     public void testGeoPointMapperMerge() throws Exception {
         String stage1Mapping = XContentFactory.jsonBuilder().startObject().startObject("type")
-<<<<<<< HEAD
-                .startObject("properties").startObject("point").field("type", "geo_point").field("geohash", true)
-=======
-                .startObject("properties").startObject("point").field("type", "geo_point").field("lat_lon", true).field("geohash", true)
->>>>>>> ee227efc
+                .startObject("properties").startObject("point").field("type", "geo_point").field("lat_lon", true).field("geohash", true)
                 .field("ignore_malformed", true).endObject().endObject()
                 .endObject().endObject().string();
         DocumentMapperParser parser = createIndex("test").mapperService().documentMapperParser();
         DocumentMapper stage1 = parser.parse(stage1Mapping);
         String stage2Mapping = XContentFactory.jsonBuilder().startObject().startObject("type")
-<<<<<<< HEAD
-                .startObject("properties").startObject("point").field("type", "geo_point").field("geohash", false)
-=======
                 .startObject("properties").startObject("point").field("type", "geo_point").field("lat_lon", false).field("geohash", true)
->>>>>>> ee227efc
                 .field("ignore_malformed", false).endObject().endObject()
                 .endObject().endObject().string();
         DocumentMapper stage2 = parser.parse(stage2Mapping);
@@ -675,19 +642,11 @@
         assertThat(mergeResult.hasConflicts(), equalTo(true));
         assertThat(mergeResult.buildConflicts().length, equalTo(1));
         // todo better way of checking conflict?
-<<<<<<< HEAD
-        assertThat("mapper [point] has different geohash", isIn(new ArrayList<>(Arrays.asList(mergeResult.buildConflicts()))));
+        assertThat("mapper [point] has different lat_lon", isIn(new ArrayList<>(Arrays.asList(mergeResult.buildConflicts()))));
 
         // correct mapping and ensure no failures
         stage2Mapping = XContentFactory.jsonBuilder().startObject().startObject("type")
-                .startObject("properties").startObject("point").field("type", "geo_point").field("geohash", true)
-=======
-        assertThat("mapper [point] has different lat_lon", isIn(new ArrayList<>(Arrays.asList(mergeResult.buildConflicts()))));
-
-        // correct mapping and ensure no failures
-        stage2Mapping = XContentFactory.jsonBuilder().startObject().startObject("type")
-                .startObject("properties").startObject("point").field("type", "geo_point").field("lat_lon", true).field("geohash", true)
->>>>>>> ee227efc
+                .startObject("properties").startObject("point").field("type", "geo_point").field("lat_lon", true).field("geohash", true)
                 .field("ignore_malformed", true).endObject().endObject()
                 .endObject().endObject().string();
         stage2 = parser.parse(stage2Mapping);
