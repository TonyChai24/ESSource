--- conflicted
+++ resolved
@@ -69,7 +69,6 @@
     }
 
     @Override
-<<<<<<< HEAD
     public UnmappedSignificantTerms create(List<InternalSignificantTerms.Bucket> buckets) {
         return new UnmappedSignificantTerms(this.name, this.requiredSize, this.minDocCount, this.reducers(), this.metaData);
     }
@@ -85,12 +84,8 @@
     }
 
     @Override
-    public InternalAggregation doReduce(ReduceContext reduceContext) {
-        for (InternalAggregation aggregation : reduceContext.aggregations()) {
-=======
-    public InternalAggregation reduce(List<InternalAggregation> aggregations, ReduceContext reduceContext) {
+    public InternalAggregation doReduce(List<InternalAggregation> aggregations, ReduceContext reduceContext) {
         for (InternalAggregation aggregation : aggregations) {
->>>>>>> fcc09f62
             if (!(aggregation instanceof UnmappedSignificantTerms)) {
                 return aggregation.reduce(aggregations, reduceContext);
             }
